"use strict";
var __assign = (this && this.__assign) || function () {
    __assign = Object.assign || function(t) {
        for (var s, i = 1, n = arguments.length; i < n; i++) {
            s = arguments[i];
            for (var p in s) if (Object.prototype.hasOwnProperty.call(s, p))
                t[p] = s[p];
        }
        return t;
    };
    return __assign.apply(this, arguments);
};
Object.defineProperty(exports, "__esModule", { value: true });
var FlatModule_1 = require("./FlatModule");
var YosysModel_1 = require("./YosysModel");
var Skin_1 = require("./Skin");
var Port_1 = require("./Port");
var drawModule_1 = require("./drawModule");
var _ = require("lodash");
var elkGraph_1 = require("./elkGraph");
var clone = require("clone");
var onml = require("onml");
var Cell = /** @class */ (function () {
    function Cell(key, type, inputPorts, outputPorts, attributes, parent, subModule, depth) {
        var _this = this;
        if (subModule === void 0) { subModule = null; }
        if (depth === void 0) { depth = null; }
        this.key = key;
        this.type = type;
        this.inputPorts = inputPorts;
        this.outputPorts = outputPorts;
        this.attributes = attributes || {};
        this.parent = parent;
        this.subModule = subModule;
        this.depth = depth;
        inputPorts.forEach(function (ip) {
            ip.parentNode = _this;
        });
        outputPorts.forEach(function (op) {
            op.parentNode = _this;
        });
    }
    /**
     * creates a Cell from a Yosys Port
     * @param yPort the Yosys Port with our port data
     * @param name the name of the port
     */
    Cell.fromPort = function (yPort, name, parent) {
        var isInput = yPort.direction === YosysModel_1.default.Direction.Input;
        if (isInput) {
            return new Cell(name, '$_inputExt_', [], [new Port_1.Port('Y', yPort.bits)], {}, parent);
        }
        return new Cell(name, '$_outputExt_', [new Port_1.Port('A', yPort.bits)], [], {}, parent);
    };
<<<<<<< HEAD
    Cell.fromYosysCell = function (yCell, name) {
        this.setAlternateCellType(yCell);
=======
    Cell.fromYosysCell = function (yCell, name, parent) {
>>>>>>> 40a009bc
        var template = Skin_1.default.findSkinType(yCell.type);
        var templateInputPids = Skin_1.default.getInputPids(template);
        var templateOutputPids = Skin_1.default.getOutputPids(template);
        var ports = _.map(yCell.connections, function (conn, portName) {
            return new Port_1.Port(portName, conn);
        });
        var inputPorts = ports.filter(function (port) { return port.keyIn(templateInputPids); });
        var outputPorts = ports.filter(function (port) { return port.keyIn(templateOutputPids); });
        if (inputPorts.length + outputPorts.length !== ports.length) {
            var inputPids_1 = YosysModel_1.default.getInputPortPids(yCell);
            var outputPids_1 = YosysModel_1.default.getOutputPortPids(yCell);
            inputPorts = ports.filter(function (port) { return port.keyIn(inputPids_1); });
            outputPorts = ports.filter(function (port) { return port.keyIn(outputPids_1); });
        }
        return new Cell(name, yCell.type, inputPorts, outputPorts, yCell.attributes, parent);
    };
    Cell.fromConstantInfo = function (name, constants, parent) {
        return new Cell(name, '$_constant_', [], [new Port_1.Port('Y', constants)], {}, parent);
    };
    /**
     * creates a join cell
     * @param target string name of net (starts and ends with and delimited by commas)
     * @param sources list of index strings (one number, or two numbers separated by a colon)
     */
    Cell.fromJoinInfo = function (target, sources, parent) {
        var signalStrs = target.slice(1, -1).split(',');
        var signals = signalStrs.map(function (ss) { return Number(ss); });
        var joinOutPorts = [new Port_1.Port('Y', signals)];
        var inPorts = sources.map(function (name) {
            return new Port_1.Port(name, getBits(signals, name));
        });
        return new Cell('$join$' + target, '$_join_', inPorts, joinOutPorts, {}, parent);
    };
    /**
     * creates a split cell
     * @param source string name of net (starts and ends with and delimited by commas)
     * @param targets list of index strings (one number, or two numbers separated by a colon)
     */
    Cell.fromSplitInfo = function (source, targets, parent) {
        // turn string into array of signal names
        var sigStrs = source.slice(1, -1).split(',');
        // convert the signals into actual numbers
        // after running constant pass, all signals should be numbers
        var signals = sigStrs.map(function (s) { return Number(s); });
        var inPorts = [new Port_1.Port('A', signals)];
        var splitOutPorts = targets.map(function (name) {
            var sigs = getBits(signals, name);
            return new Port_1.Port(name, sigs);
        });
        return new Cell('$split$' + source, '$_split_', inPorts, splitOutPorts, {}, parent);
    };
    Cell.createSubModule = function (yCell, name, parent, subModule, depth) {
        var template = Skin_1.default.findSkinType(yCell.type);
        var templateInputPids = Skin_1.default.getInputPids(template);
        var templateOutputPids = Skin_1.default.getOutputPids(template);
        var ports = _.map(yCell.connections, function (conn, portName) {
            return new Port_1.Port(portName, conn);
        });
        var inputPorts = ports.filter(function (port) { return port.keyIn(templateInputPids); });
        var outputPorts = ports.filter(function (port) { return port.keyIn(templateOutputPids); });
        if (inputPorts.length + outputPorts.length !== ports.length) {
            var inputPids_2 = YosysModel_1.default.getInputPortPids(yCell);
            var outputPids_2 = YosysModel_1.default.getOutputPortPids(yCell);
            inputPorts = ports.filter(function (port) { return port.keyIn(inputPids_2); });
            outputPorts = ports.filter(function (port) { return port.keyIn(outputPids_2); });
        }
        var mod = new FlatModule_1.FlatModule(subModule, name, depth + 1, parent);
        return new Cell(name, yCell.type, inputPorts, outputPorts, yCell.attributes, parent, mod, depth);
    };
    // Set cells to alternate types/tags based on their parameters
    Cell.setAlternateCellType = function (yCell) {
        if ('parameters' in yCell) {
            // if it has a WIDTH parameter greater than one
            // and doesn't have an address parameter (not a memory cell)
            if ('WIDTH' in yCell.parameters &&
                yCell.parameters.WIDTH > 1 &&
                !('ADDR' in yCell.parameters)) {
                // turn into a bus version
                yCell.type = yCell.type + '-bus';
            }
        }
    };
    Object.defineProperty(Cell.prototype, "Type", {
        get: function () {
            return this.type;
        },
        enumerable: false,
        configurable: true
    });
    Object.defineProperty(Cell.prototype, "Key", {
        get: function () {
            return this.key;
        },
        enumerable: false,
        configurable: true
    });
    Object.defineProperty(Cell.prototype, "InputPorts", {
        get: function () {
            return this.inputPorts;
        },
        enumerable: false,
        configurable: true
    });
    Object.defineProperty(Cell.prototype, "OutputPorts", {
        get: function () {
            return this.outputPorts;
        },
        enumerable: false,
        configurable: true
    });
    Cell.prototype.maxOutVal = function (atLeast) {
        var maxVal = _.max(this.outputPorts.map(function (op) { return op.maxVal(); }));
        return _.max([maxVal, atLeast]);
    };
    Cell.prototype.findConstants = function (sigsByConstantName, maxNum, constantCollector) {
        var _this = this;
        this.inputPorts.forEach(function (ip) {
            maxNum = ip.findConstants(sigsByConstantName, maxNum, constantCollector, _this.parent);
        });
        return maxNum;
    };
    Cell.prototype.inputPortVals = function () {
        return this.inputPorts.map(function (port) { return port.valString(); });
    };
    Cell.prototype.outputPortVals = function () {
        return this.outputPorts.map(function (port) { return port.valString(); });
    };
    Cell.prototype.collectPortsByDirection = function (ridersByNet, driversByNet, lateralsByNet, genericsLaterals) {
        var template = Skin_1.default.findSkinType(this.type);
        var lateralPids = Skin_1.default.getLateralPortPids(template);
        // find all ports connected to the same net
        this.inputPorts.forEach(function (port) {
            var isLateral = port.keyIn(lateralPids);
            if (isLateral || (template[1]['s:type'] === 'generic' && genericsLaterals)) {
                FlatModule_1.addToDefaultDict(lateralsByNet, port.valString(), port);
            }
            else {
                FlatModule_1.addToDefaultDict(ridersByNet, port.valString(), port);
            }
        });
        this.outputPorts.forEach(function (port) {
            var isLateral = port.keyIn(lateralPids);
            if (isLateral || (template[1]['s:type'] === 'generic' && genericsLaterals)) {
                FlatModule_1.addToDefaultDict(lateralsByNet, port.valString(), port);
            }
            else {
                FlatModule_1.addToDefaultDict(driversByNet, port.valString(), port);
            }
        });
    };
    Cell.prototype.getValueAttribute = function () {
        if (this.attributes && this.attributes.value) {
            return this.attributes.value;
        }
        return null;
    };
    Cell.prototype.getTemplate = function () {
        return Skin_1.default.findSkinType(this.type, this.depth);
    };
    Cell.prototype.buildElkChild = function () {
        var _this = this;
        var template = this.getTemplate();
        var type = template[1]['s:type'];
        var layoutAttrs = { 'org.eclipse.elk.portConstraints': 'FIXED_POS' };
        var fixedPosX = null;
        var fixedPosY = null;
        for (var attr in this.attributes) {
            if (attr.startsWith('org.eclipse.elk')) {
                if (attr === 'org.eclipse.elk.x') {
                    fixedPosX = this.attributes[attr];
                    continue;
                }
                if (attr === 'org.eclipse.elk.y') {
                    fixedPosY = this.attributes[attr];
                    continue;
                }
                layoutAttrs[attr] = this.attributes[attr];
            }
        }
        if (type === 'join' ||
            type === 'split' ||
            type === 'generic') {
            var inTemplates_1 = Skin_1.default.getPortsWithPrefix(template, 'in');
            var outTemplates_1 = Skin_1.default.getPortsWithPrefix(template, 'out');
            var inPorts = this.inputPorts.map(function (ip, i) {
                return ip.getGenericElkPort(i, inTemplates_1, 'in');
            });
            var outPorts = this.outputPorts.map(function (op, i) {
                return op.getGenericElkPort(i, outTemplates_1, 'out');
            });
            var cell = {
                id: this.parent + '.' + this.key,
                width: Number(template[1]['s:width']),
                height: Number(this.getGenericHeight()),
                ports: inPorts.concat(outPorts),
                layoutOptions: layoutAttrs,
                labels: [],
            };
            if (type === 'split') {
                cell.ports[0].y = cell.height / 2;
            }
            if (type === 'join') {
                cell.ports[cell.ports.length - 1].y = cell.height / 2;
            }
            if (fixedPosX) {
                cell.x = fixedPosX;
            }
            if (fixedPosY) {
                cell.y = fixedPosY;
            }
            this.addLabels(template, cell);
            return cell;
        }
        if (type === 'sub_odd' || type === 'sub_even') {
            var inTemplates_2 = Skin_1.default.getPortsWithPrefix(template, 'in');
            var outTemplates_2 = Skin_1.default.getPortsWithPrefix(template, 'out');
            var inPorts_1 = this.inputPorts.map(function (ip, i) {
                return ip.getGenericElkPort(i, inTemplates_2, 'in');
            });
            var outPorts = this.outputPorts.map(function (op, i) {
                return op.getGenericElkPort(i, outTemplates_2, 'out');
            });
            var elk = elkGraph_1.buildElkGraph(this.subModule);
            var cell_1 = {
                id: this.parent + '.' + this.key,
                layoutOptions: { 'org.eclipse.elk.portConstraints': 'FIXED_SIDE' },
                labels: [],
                ports: inPorts_1.concat(outPorts),
                children: [],
                edges: [],
            };
            _.forEach(elk.children, function (child) {
                var inc = true;
                _.forEach(cell_1.ports, function (port) {
                    if (_this.parent + '.' + child.id === port.id) {
                        inc = false;
                    }
                });
                if (inc) {
                    cell_1.children.push(child);
                }
            });
            _.forEach(elk.edges, function (edge) {
                var edgeAdd = edge;
                _.forEach(cell_1.ports, function (port) {
                    if (_.includes(inPorts_1, port)) {
                        if (edgeAdd.sourcePort === port.id.slice(_this.parent.length + 1) + '.Y') {
                            var source = port.id.split('.');
                            source.pop();
                            edgeAdd.source = source.join('.');
                            edgeAdd.sourcePort = port.id;
                        }
                    }
                    else {
                        if (edgeAdd.targetPort === port.id.slice(_this.parent.length + 1) + '.A') {
                            var target = port.id.split('.');
                            target.pop();
                            edgeAdd.target = target.join('.');
                            edgeAdd.targetPort = port.id;
                        }
                    }
                });
                if (edgeAdd.source === edgeAdd.target) {
                    var dummyId = _this.subModule.moduleName + '.$d_' + edgeAdd.sourcePort + '_' + edgeAdd.targetPort;
                    var dummy = {
                        id: dummyId,
                        width: 0,
                        height: 0,
                        ports: [
                            {
                                id: dummyId + '.pin',
                                width: 0,
                                height: 0,
                            },
                            {
                                id: dummyId + '.pout',
                                width: 0,
                                height: 0,
                            },
                        ],
                        layoutOptions: { 'org.eclipse.elk.portConstraints': 'FIXED_SIDE' },
                    };
                    var edgeId = edgeAdd.id;
                    var edgeAddCopy = __assign({}, edgeAdd);
                    edgeAdd.target = dummyId;
                    edgeAdd.targetPort = dummyId + '.pin';
                    edgeAdd.id = _this.subModule.moduleName + '.e_' + edgeAdd.sourcePort + '_' + edgeAdd.targetPort;
                    elkGraph_1.ElkModel.wireNameLookup[edgeAdd.id] = elkGraph_1.ElkModel.wireNameLookup[edgeId];
                    edgeAddCopy.source = dummyId;
                    edgeAddCopy.sourcePort = dummyId + '.pout';
                    edgeAddCopy.id = _this.subModule.moduleName + '.e_' + edgeAddCopy.sourcePort +
                        '_' + edgeAddCopy.targetPort;
                    elkGraph_1.ElkModel.wireNameLookup[edgeAddCopy.id] = elkGraph_1.ElkModel.wireNameLookup[edgeId];
                    cell_1.edges.push(edgeAdd, edgeAddCopy);
                    cell_1.children.push(dummy);
                }
                else {
                    cell_1.edges.push(edgeAdd);
                }
            });
            if (fixedPosX) {
                cell_1.x = fixedPosX;
            }
            if (fixedPosY) {
                cell_1.y = fixedPosY;
            }
            this.addLabels(template, cell_1);
            return cell_1;
        }
        var ports = Skin_1.default.getPortsWithPrefix(template, '').map(function (tp) {
            return {
                id: _this.parent + '.' + _this.key + '.' + tp[1]['s:pid'],
                width: 0,
                height: 0,
                x: Number(tp[1]['s:x']),
                y: Number(tp[1]['s:y']),
            };
        });
        var nodeWidth = Number(template[1]['s:width']);
        var ret = {
            id: this.parent + '.' + this.key,
            width: nodeWidth,
            height: Number(template[1]['s:height']),
            ports: ports,
            layoutOptions: layoutAttrs,
            labels: [],
        };
        if (fixedPosX) {
            ret.x = fixedPosX;
        }
        if (fixedPosY) {
            ret.y = fixedPosY;
        }
        this.addLabels(template, ret);
        return ret;
    };
    Cell.prototype.render = function (cell) {
        var template = this.getTemplate();
        var tempclone = clone(template);
        for (var _i = 0, _a = cell.labels; _i < _a.length; _i++) {
            var label = _a[_i];
            var labelIDSplit = label.id.split('.');
            var attrName = labelIDSplit[labelIDSplit.length - 1];
            setTextAttribute(tempclone, attrName, label.text);
        }
        for (var i = 2; i < tempclone.length; i++) {
            var node = tempclone[i];
            if (node[0] === 'text' && node[1]['s:attribute']) {
                var attrib = node[1]['s:attribute'];
                if (!(attrib in this.attributes)) {
                    node[2] = '';
                }
            }
        }
        tempclone[1].id = 'cell_' + this.key;
        tempclone[1].transform = 'translate(' + cell.x + ',' + cell.y + ')';
        if (this.type === '$_split_') {
            setGenericSize(tempclone, Number(this.getGenericHeight()));
            var outPorts_1 = Skin_1.default.getPortsWithPrefix(template, 'out');
            var gap_1 = Number(outPorts_1[1][1]['s:y']) - Number(outPorts_1[0][1]['s:y']);
            var startY_1 = Number(outPorts_1[0][1]['s:y']);
            tempclone.pop();
            tempclone.pop();
            this.outputPorts.forEach(function (op, i) {
                var portClone = clone(outPorts_1[0]);
                portClone[portClone.length - 1][2] = op.Key;
                portClone[1].transform = 'translate(' + outPorts_1[1][1]['s:x'] + ','
                    + (startY_1 + i * gap_1) + ')';
                tempclone.push(portClone);
            });
        }
        else if (this.type === '$_join_') {
            setGenericSize(tempclone, Number(this.getGenericHeight()));
            var inPorts_2 = Skin_1.default.getPortsWithPrefix(template, 'in');
            var gap_2 = Number(inPorts_2[1][1]['s:y']) - Number(inPorts_2[0][1]['s:y']);
            var startY_2 = Number(inPorts_2[0][1]['s:y']);
            tempclone.pop();
            tempclone.pop();
            this.inputPorts.forEach(function (port, i) {
                var portClone = clone(inPorts_2[0]);
                portClone[portClone.length - 1][2] = port.Key;
                portClone[1].transform = 'translate(' + inPorts_2[1][1]['s:x'] + ','
                    + (startY_2 + i * gap_2) + ')';
                tempclone.push(portClone);
            });
        }
        else if (template[1]['s:type'] === 'generic') {
            setGenericSize(tempclone, Number(this.getGenericHeight()));
            var inPorts_3 = Skin_1.default.getPortsWithPrefix(template, 'in');
            var ingap_1 = Number(inPorts_3[1][1]['s:y']) - Number(inPorts_3[0][1]['s:y']);
            var instartY_1 = Number(inPorts_3[0][1]['s:y']);
            var outPorts_2 = Skin_1.default.getPortsWithPrefix(template, 'out');
            var outgap_1 = Number(outPorts_2[1][1]['s:y']) - Number(outPorts_2[0][1]['s:y']);
            var outstartY_1 = Number(outPorts_2[0][1]['s:y']);
            tempclone.pop();
            tempclone.pop();
            tempclone.pop();
            tempclone.pop();
            this.inputPorts.forEach(function (port, i) {
                var portClone = clone(inPorts_3[0]);
                portClone[portClone.length - 1][2] = port.Key;
                portClone[1].transform = 'translate(' + inPorts_3[1][1]['s:x'] + ','
                    + (instartY_1 + i * ingap_1) + ')';
                portClone[1].id = 'port_' + port.parentNode.Key + '~' + port.Key;
                tempclone.push(portClone);
            });
            this.outputPorts.forEach(function (port, i) {
                var portClone = clone(outPorts_2[0]);
                portClone[portClone.length - 1][2] = port.Key;
                portClone[1].transform = 'translate(' + outPorts_2[1][1]['s:x'] + ','
                    + (outstartY_1 + i * outgap_1) + ')';
                portClone[1].id = 'port_' + port.parentNode.Key + '~' + port.Key;
                tempclone.push(portClone);
            });
            // first child of generic must be a text node.
            tempclone[2][2] = this.type;
        }
        else if (template[1]['s:type'] === 'sub_odd' || template[1]['s:type'] === 'sub_even') {
            var subModule = drawModule_1.drawSubModule(cell, this.subModule);
            tempclone[3][1].width = subModule[1].width;
            tempclone[3][1].height = subModule[1].height;
            tempclone[2][1].x = tempclone[3][1].width / 2;
            tempclone[2][2] = this.type;
            tempclone.pop();
            tempclone.pop();
            tempclone.pop();
            tempclone.pop();
            subModule.shift();
            subModule.shift();
            _.forEach(subModule, function (child) { return tempclone.push(child); });
            var inPorts_4 = Skin_1.default.getPortsWithPrefix(template, 'in');
            var outPorts_3 = Skin_1.default.getPortsWithPrefix(template, 'out');
            this.inputPorts.forEach(function (port, i) {
                var portElk = _.find(cell.ports, function (p) { return p.id === cell.id + '.' + port.Key; });
                var portClone = clone(inPorts_4[0]);
                portClone[portClone.length - 1][2] = port.Key;
                portClone[1].transform = 'translate(' + portElk.x + ','
                    + portElk.y + ')';
                portClone[1].id = 'port_' + port.parentNode.Key + '~' + port.Key;
                tempclone.push(portClone);
            });
            this.outputPorts.forEach(function (port, i) {
                var portElk = _.find(cell.ports, function (p) { return p.id === cell.id + '.' + port.Key; });
                var portClone = clone(outPorts_3[0]);
                portClone[portClone.length - 1][2] = port.Key;
                portClone[1].transform = 'translate(' + portElk.x + ','
                    + portElk.y + ')';
                portClone[1].id = 'port_' + port.parentNode.Key + '~' + port.Key;
                tempclone.push(portClone);
            });
        }
        setClass(tempclone, '$cell_id', 'cell_' + this.key);
        return tempclone;
    };
    Cell.prototype.addLabels = function (template, cell) {
        var _this = this;
        onml.traverse(template, {
            enter: function (node) {
                if (node.name === 'text' && node.attr['s:attribute']) {
                    var attrName = node.attr['s:attribute'];
                    var newString = void 0;
                    if (attrName === 'ref' || attrName === 'id') {
                        if (_this.type === '$_constant_' && _this.key.length > 3) {
                            var num = parseInt(_this.key, 2);
                            newString = '0x' + num.toString(16);
                        }
                        else {
                            newString = _this.key;
                        }
                        _this.attributes[attrName] = _this.key;
                    }
                    else if (attrName in _this.attributes) {
                        newString = _this.attributes[attrName];
                    }
                    else {
                        return;
                    }
                    cell.labels.push({
                        id: _this.key + '.label.' + attrName,
                        text: newString,
                        x: node.attr.x,
                        y: node.attr.y - 6,
                        height: 11,
                        width: (6 * newString.length),
                    });
                }
            },
        });
    };
    Cell.prototype.getGenericHeight = function () {
        var template = this.getTemplate();
        var inPorts = Skin_1.default.getPortsWithPrefix(template, 'in');
        var outPorts = Skin_1.default.getPortsWithPrefix(template, 'out');
        if (this.inputPorts.length > this.outputPorts.length) {
            var gap = Number(inPorts[1][1]['s:y']) - Number(inPorts[0][1]['s:y']);
            return Number(template[1]['s:height']) + gap * (this.inputPorts.length - 2);
        }
        if (outPorts.length > 1) {
            var gap = Number(outPorts[1][1]['s:y']) - Number(outPorts[0][1]['s:y']);
            return Number(template[1]['s:height']) + gap * (this.outputPorts.length - 2);
        }
        return Number(template[1]['s:height']);
    };
    return Cell;
}());
exports.default = Cell;
function setGenericSize(tempclone, height) {
    onml.traverse(tempclone, {
        enter: function (node) {
            if (node.name === 'rect' && node.attr['s:generic'] === 'body') {
                node.attr.height = height;
            }
        },
    });
}
function setTextAttribute(tempclone, attribute, value) {
    onml.traverse(tempclone, {
        enter: function (node) {
            if (node.name === 'text' && node.attr['s:attribute'] === attribute) {
                node.full[2] = value;
            }
        },
    });
}
function setClass(tempclone, searchKey, className) {
    onml.traverse(tempclone, {
        enter: function (node) {
            var currentClass = node.attr.class;
            if (currentClass && currentClass.includes(searchKey)) {
                node.attr.class = currentClass.replace(searchKey, className);
            }
        },
    });
}
function getBits(signals, indicesString) {
    var index = indicesString.indexOf(':');
    // is it the whole thing?
    if (index === -1) {
        return [signals[Number(indicesString)]];
    }
    else {
        var start = indicesString.slice(0, index);
        var end = indicesString.slice(index + 1);
        var slice = signals.slice(Number(start), Number(end) + 1);
        return slice;
    }
}<|MERGE_RESOLUTION|>--- conflicted
+++ resolved
@@ -52,12 +52,8 @@
         }
         return new Cell(name, '$_outputExt_', [new Port_1.Port('A', yPort.bits)], [], {}, parent);
     };
-<<<<<<< HEAD
-    Cell.fromYosysCell = function (yCell, name) {
+    Cell.fromYosysCell = function (yCell, name, parent) {
         this.setAlternateCellType(yCell);
-=======
-    Cell.fromYosysCell = function (yCell, name, parent) {
->>>>>>> 40a009bc
         var template = Skin_1.default.findSkinType(yCell.type);
         var templateInputPids = Skin_1.default.getInputPids(template);
         var templateOutputPids = Skin_1.default.getOutputPids(template);
