"use strict";
Object.defineProperty(exports, "__esModule", { value: true });
exports.removeDups = exports.addToDefaultDict = exports.arrayToBitstring = exports.FlatModule = void 0;
var Skin_1 = require("./Skin");
var Cell_1 = require("./Cell");
var _ = require("lodash");
var FlatModule = /** @class */ (function () {
    function FlatModule(mod, name, depth, parent) {
        var _this = this;
<<<<<<< HEAD
        this.moduleName = null;
        _.forEach(netlist.modules, function (mod, name) {
            if (mod.attributes && Number(mod.attributes.top) === 1) {
                _this.moduleName = name;
=======
        if (parent === void 0) { parent = null; }
        this.parent = parent;
        this.moduleName = name;
        var ports = _.map(mod.ports, function (port, portName) { return Cell_1.default.fromPort(port, portName, _this.moduleName); });
        var cells = _.map(mod.cells, function (c, key) {
            switch (FlatModule.config.hierarchy.enable) {
                case 'level': {
                    if (FlatModule.config.hierarchy.expandLevel > depth) {
                        if (_.includes(FlatModule.modNames, c.type)) {
                            return Cell_1.default.createSubModule(c, key, _this.moduleName, FlatModule.netlist.modules[c.type], depth);
                        }
                        else {
                            return Cell_1.default.fromYosysCell(c, key, _this.moduleName);
                        }
                    }
                    else {
                        return Cell_1.default.fromYosysCell(c, key, _this.moduleName);
                    }
                }
                case 'all': {
                    if (_.includes(FlatModule.modNames, c.type)) {
                        return Cell_1.default.createSubModule(c, key, _this.moduleName, FlatModule.netlist.modules[c.type], depth);
                    }
                    else {
                        return Cell_1.default.fromYosysCell(c, key, _this.moduleName);
                    }
                }
                case 'modules': {
                    if (_.includes(FlatModule.config.hierarchy.expandModules.types, c.type) ||
                        _.includes(FlatModule.config.hierarchy.expandModules.ids, key)) {
                        if (!_.includes(FlatModule.modNames, c.type)) {
                            throw new Error('Submodule in config file not defined in input json file.');
                        }
                        return Cell_1.default.createSubModule(c, key, _this.moduleName, FlatModule.netlist.modules[c.type], depth);
                    }
                    else {
                        return Cell_1.default.fromYosysCell(c, key, _this.moduleName);
                    }
                }
                default: {
                    return Cell_1.default.fromYosysCell(c, key, _this.moduleName);
                }
>>>>>>> 40a009bc
            }
        });
        this.nodes = cells.concat(ports);
        // this can be skipped if there are no 0's or 1's
        if (FlatModule.layoutProps.constants !== false) {
            this.addConstants();
        }
        // this can be skipped if there are no splits or joins
        if (FlatModule.layoutProps.splitsAndJoins !== false) {
            this.addSplitsJoins();
        }
        this.createWires();
    }
    FlatModule.fromNetlist = function (netlist, config) {
        this.layoutProps = Skin_1.default.getProperties();
        this.modNames = Object.keys(netlist.modules);
        this.netlist = netlist;
        this.config = config;
        var topName = null;
        if (this.config.top.enable) {
            topName = this.config.top.module;
            if (!_.includes(this.modNames, topName)) {
                throw new Error('Top module in config file not defined in input json file.');
            }
        }
        else {
            _.forEach(netlist.modules, function (mod, name) {
                if (mod.attributes && Number(mod.attributes.top) === 1) {
                    topName = name;
                }
            });
            // Otherwise default the first one in the file...
            if (topName == null) {
                topName = this.modNames[0];
            }
        }
        var top = netlist.modules[topName];
        return new FlatModule(top, topName, 0);
    };
    // converts input ports with constant assignments to constant nodes
    FlatModule.prototype.addConstants = function () {
        // find the maximum signal number
        var maxNum = this.nodes.reduce((function (acc, v) { return v.maxOutVal(acc); }), -1);
        // add constants to nodes
        var signalsByConstantName = {};
        var cells = [];
        this.nodes.forEach(function (n) {
            maxNum = n.findConstants(signalsByConstantName, maxNum, cells);
        });
        this.nodes = this.nodes.concat(cells);
    };
    // solves for minimal bus splits and joins and adds them to module
    FlatModule.prototype.addSplitsJoins = function () {
        var _this = this;
        var allInputs = _.flatMap(this.nodes, function (n) { return n.inputPortVals(); });
        var allOutputs = _.flatMap(this.nodes, function (n) { return n.outputPortVals(); });
        var allInputsCopy = allInputs.slice();
        var splits = {};
        var joins = {};
        allInputs.forEach(function (input) {
            gather(allOutputs, allInputsCopy, input, 0, input.length, splits, joins);
        });
        this.nodes = this.nodes.concat(_.map(joins, function (joinOutput, joinInputs) {
            return Cell_1.default.fromJoinInfo(joinInputs, joinOutput, _this.moduleName);
        })).concat(_.map(splits, function (splitOutputs, splitInput) {
            return Cell_1.default.fromSplitInfo(splitInput, splitOutputs, _this.moduleName);
        }));
    };
    // search through all the ports to find all of the wires
    FlatModule.prototype.createWires = function () {
        var ridersByNet = {};
        var driversByNet = {};
        var lateralsByNet = {};
        this.nodes.forEach(function (n) {
            n.collectPortsByDirection(ridersByNet, driversByNet, lateralsByNet, FlatModule.layoutProps.genericsLaterals);
        });
        // list of unique nets
        var nets = removeDups(_.keys(ridersByNet).concat(_.keys(driversByNet)).concat(_.keys(lateralsByNet)));
        var wires = nets.map(function (net) {
            var drivers = driversByNet[net] || [];
            var riders = ridersByNet[net] || [];
            var laterals = lateralsByNet[net] || [];
            var wire = { netName: net, drivers: drivers, riders: riders, laterals: laterals };
            drivers.concat(riders).concat(laterals).forEach(function (port) {
                port.wire = wire;
            });
            return wire;
        });
        this.wires = wires;
    };
    return FlatModule;
}());
exports.FlatModule = FlatModule;
// returns a string that represents the values of the array of integers
// [1, 2, 3] -> ',1,2,3,'
function arrayToBitstring(bitArray) {
    var ret = '';
    bitArray.forEach(function (bit) {
        var sbit = String(bit);
        if (ret === '') {
            ret = sbit;
        }
        else {
            ret += ',' + sbit;
        }
    });
    return ',' + ret + ',';
}
exports.arrayToBitstring = arrayToBitstring;
// returns whether needle is a substring of haystack
function arrayContains(needle, haystack) {
    return (haystack.indexOf(needle) > -1);
}
// returns the index of the string that contains a substring
// given arrhaystack, an array of strings
function indexOfContains(needle, arrhaystack) {
    return _.findIndex(arrhaystack, function (haystack) {
        return arrayContains(needle, haystack);
    });
}
function addToDefaultDict(dict, key, value) {
    if (dict[key] === undefined) {
        dict[key] = [value];
    }
    else {
        dict[key].push(value);
    }
}
exports.addToDefaultDict = addToDefaultDict;
// string (for labels), that represents an index
// or range of indices.
function getIndicesString(bitstring, query, start) {
    var splitStart = _.max([bitstring.indexOf(query), start]);
    var startIndex = bitstring.substring(0, splitStart).split(',').length - 1;
    var endIndex = startIndex + query.split(',').length - 3;
    if (startIndex === endIndex) {
        return String(startIndex);
    }
    else {
        return String(startIndex) + ':' + String(endIndex);
    }
}
// gather splits and joins
function gather(inputs, // all inputs
outputs, // all outputs
toSolve, // an input array we are trying to solve
start, // index of toSolve to start from
end, // index of toSolve to end at
splits, // container collecting the splits
joins) {
    // remove myself from outputs list if present
    var outputIndex = outputs.indexOf(toSolve);
    if (outputIndex !== -1) {
        outputs.splice(outputIndex, 1);
    }
    // This toSolve is compconste
    if (start >= toSolve.length || end - start < 2) {
        return;
    }
    var query = toSolve.slice(start, end);
    // are there are perfect matches?
    if (arrayContains(query, inputs)) {
        if (query !== toSolve) {
            addToDefaultDict(joins, toSolve, getIndicesString(toSolve, query, start));
        }
        gather(inputs, outputs, toSolve, end - 1, toSolve.length, splits, joins);
        return;
    }
    var index = indexOfContains(query, inputs);
    // are there any partial matches?
    if (index !== -1) {
        if (query !== toSolve) {
            addToDefaultDict(joins, toSolve, getIndicesString(toSolve, query, start));
        }
        // found a split
        addToDefaultDict(splits, inputs[index], getIndicesString(inputs[index], query, 0));
        // we can match to this now
        inputs.push(query);
        gather(inputs, outputs, toSolve, end - 1, toSolve.length, splits, joins);
        return;
    }
    // are there any output matches?
    if (indexOfContains(query, outputs) !== -1) {
        if (query !== toSolve) {
            // add to join
            addToDefaultDict(joins, toSolve, getIndicesString(toSolve, query, start));
        }
        // gather without outputs
        gather(inputs, [], query, 0, query.length, splits, joins);
        inputs.push(query);
        return;
    }
    gather(inputs, outputs, toSolve, start, start + query.slice(0, -1).lastIndexOf(',') + 1, splits, joins);
}
function removeDups(inStrs) {
    var map = {};
    inStrs.forEach(function (str) {
        map[str] = true;
    });
    return _.keys(map);
}
exports.removeDups = removeDups;<|MERGE_RESOLUTION|>--- conflicted
+++ resolved
@@ -7,12 +7,6 @@
 var FlatModule = /** @class */ (function () {
     function FlatModule(mod, name, depth, parent) {
         var _this = this;
-<<<<<<< HEAD
-        this.moduleName = null;
-        _.forEach(netlist.modules, function (mod, name) {
-            if (mod.attributes && Number(mod.attributes.top) === 1) {
-                _this.moduleName = name;
-=======
         if (parent === void 0) { parent = null; }
         this.parent = parent;
         this.moduleName = name;
@@ -55,7 +49,6 @@
                 default: {
                     return Cell_1.default.fromYosysCell(c, key, _this.moduleName);
                 }
->>>>>>> 40a009bc
             }
         });
         this.nodes = cells.concat(ports);
