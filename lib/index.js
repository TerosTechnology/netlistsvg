'use strict';

var onml = require('onml'),
    _ = require('lodash'),
    ELK = require('elkjs'),
<<<<<<< HEAD
    fs = require('fs-extra'),
=======
//    fs = require('fs-extra'),
>>>>>>> 0c2b07ef
    clone = require('clone');

var elk = new ELK();


function render(skin_data, yosys_netlist, done) {
    var skin = onml.p(skin_data);
    var layoutProps = getProperties(skin);

    // Find top module
    var module_name = null;
    _.forEach(yosys_netlist.modules,function(p, i) {
        if (p.attributes && p.attributes.top == 1) {
            module_name = i;
        }
    });
    // Otherwise default the first one in the file...
    if (module_name == null) {
        module_name = Object.keys(yosys_netlist.modules)[0];
    }

    var module = getReformattedModule(yosys_netlist.modules[module_name]);
<<<<<<< HEAD
    addConstants(module);
    addSplitsJoins(module);
    createWires(module);
    var kgraph = buildKGraph(module, module_name, skin);
    var layoutProps = getProperties(skin);
    fs.writeJsonSync('kgraphin.json', kgraph);
    kgraph = fs.readJsonSync('kgraphin.json');
    elk.layout(kgraph, {layoutOptions: layoutProps})
=======
    if (layoutProps.constants !== false) {
        // this can be skipped if there are no 0's or 1's
        addConstants(module);
    }
    if (layoutProps.splitsAndJoins !== false) {
        // this can be skipped if there are no splits or joins
        addSplitsJoins(module);
    }
    createWires(module);
    var kgraph = buildKGraph(module, module_name, skin);
    //fs.writeJsonSync('kgraph_in.json', kgraph);
    //kgraph = fs.readJsonSync('kgraph_in.json');

    elk.layout(kgraph, {layoutOptions: layoutProps.layoutEngine})
>>>>>>> 0c2b07ef
        .then(function(g) {
            fs.writeJsonSync('kgraphout.json', g);
            done(null, klayed_out(g, module, skin));
        })
        .catch(function(error) {
            done(error);
        });
}

function getProperties(skin)
{
    var properties = _.find(skin, function (el) {
        return el[0] == 's:properties';
    });
    var vals =  _.mapValues(properties[1], function (val) {
        if (!isNaN(val)) {
            return Number(val);
        }
        if (val === 'true') {
            return true;
        }
        if (val === 'false') {
            return false;
        }
        return val;
    });
    var layoutEngine = _.find(properties, function(el) {
        return el[0] == 's:layoutEngine';
    }) || {};
    vals.layoutEngine = layoutEngine[1];
    return vals;
}

function klayed_out(g, module, skin_data) {
    var nodes = _.map(module.nodes, function(n){
        var kchild = _.find(g.children,function(c) {
            return c.id == n.key;
        });
        var template = findSkinType(skin_data, n.type);
        var tempclone = clone(template);
        tempclone[1].transform = 'translate(' + kchild.x+','+kchild.y+')';
        if (n.type == '$_constant_' ||
            n.type == '$_inputExt_' ||
            n.type == '$_outputExt_') {
            tempclone[2][2] = n.key;
            if (n.type == '$_constant_' && n.key.length > 3) {
                var num = parseInt(n.key, 2);
                tempclone[2][2] = '0x'+num.toString(16);

            }
        }
        else if (n.type == '$_split_')
        {
            tempclone[2][1].height = Number(getGenericHeight(template, n));
            var outPorts = getPortsWithPrefix(template, 'out');
            var gap = Number(outPorts[1][1]['s:y']) - Number(outPorts[0][1]['s:y']);
            var startY = Number(outPorts[0][1]['s:y']);
            tempclone.pop();
            tempclone.pop();
            _.forEach(n.outputPorts,function(p, i)
            {
                var portClone = clone(outPorts[0]);
                portClone[portClone.length-1][2] = p.key;
                portClone[1].transform = 'translate('+outPorts[1][1]['s:x'] + ','
                                                    + (startY + i*gap) + ')';
                tempclone.push(portClone);
            });
        }
        else if (n.type == '$_join_')
        {
            tempclone[2][1].height = Number(getGenericHeight(template, n));
            var inPorts = getPortsWithPrefix(template, 'in');
            var gap = Number(inPorts[1][1]['s:y']) - Number(inPorts[0][1]['s:y']);
            var startY = Number(inPorts[0][1]['s:y']);
            tempclone.pop();
            tempclone.pop();
            _.forEach(n.inputPorts,function(p, i)
            {
                var portClone = clone(inPorts[0]);
                portClone[portClone.length-1][2] = p.key;
                portClone[1].transform = 'translate('+inPorts[1][1]['s:x'] + ','
                                                    + (startY + i*gap) + ')';
                tempclone.push(portClone);
            });
        }
        else if (template[1]['s:type'] == 'generic')
        {
            tempclone[3][1].height = Number(getGenericHeight(template, n));
            var inPorts = getPortsWithPrefix(template, 'in');
            var ingap = Number(inPorts[1][1]['s:y']) - Number(inPorts[0][1]['s:y']);
            var instartY = Number(inPorts[0][1]['s:y']);
            var outPorts = getPortsWithPrefix(template, 'out');
            var outgap = Number(outPorts[1][1]['s:y']) - Number(outPorts[0][1]['s:y']);
            var outstartY = Number(outPorts[0][1]['s:y']);
            tempclone.pop();
            tempclone.pop();
            tempclone.pop();
            tempclone.pop();
            _.forEach(n.inputPorts,function(p, i)
            {
                var portClone = clone(inPorts[0]);
                portClone[portClone.length-1][2] = p.key;
                portClone[1].transform = 'translate('+inPorts[1][1]['s:x'] + ','
                                                    + (instartY + i*ingap) + ')';
                tempclone.push(portClone);
            });
            _.forEach(n.outputPorts,function(p, i)
            {
                var portClone = clone(outPorts[0]);
                portClone[portClone.length - 1][2] = p.key;
                portClone[1].transform = 'translate(' + outPorts[1][1]['s:x'] + ','
                                                    + (outstartY + i * outgap) + ')';
                tempclone.push(portClone);
            });
            tempclone[2][2] = n.type;
        }
        return tempclone;
    });
    // go through each edge group for each dummy
    var dummyNum = 0;
    while (true) {
        var dummyId = '$d_' + dummyNum;
        var edgeGroup = _.filter(g.edges, function (e) {
            return e.source == dummyId || e.target == dummyId;
        });
        if (edgeGroup.length == 0) break;
        var junctEdge = _.minBy(edgeGroup, function(e) {
            if (e.junctionPoints) {
                var j = e.junctionPoints[0];
                return _.findIndex(e.bendPoints, function(bend) {
                    return bend.x == j.x && bend.y == j.y;
                })
            }
            return 1000;
        });
        var junct = junctEdge.junctionPoints[0];
        junctEdge.junctionPoints = junctEdge.junctionPoints.slice(1);
        edgeGroup.forEach(function(e) {
            var s = e.sections[0];
            if (e.source == dummyId) {
                s.startPoint = junct;
            } else {
                s.endPoint = junct;
            }
        });
        dummyNum += 1;
    }
    var lines = _.flatMap(g.edges, function (e) {
        return _.flatMap(e.sections, function (s) {
            var startPoint = s.startPoint;
            s.bendPoints = s.bendPoints || [];
            var bends = _.map(s.bendPoints, function (b)
            {
                var l = ['line', {
                    'x1':startPoint.x,
                    'y1':startPoint.y,
                    'x2':b.x,
                    'y2':b.y}];
                startPoint = b;
                return l;
            });

            bends = bends.concat(_.map(e.junctionPoints, function (j)
            {
                return ['circle', {'cx':j.x, 'cy':j.y, 'r':2, 'style':'fill:#000'}];
            }));
            var line = [['line',{
                'x1':startPoint.x,
                'y1':startPoint.y,
                'x2':s.endPoint.x,
                'y2':s.endPoint.y}]];
            return bends.concat(line);
        });
    });
    var svg = skin_data.slice(0,2);
    svg[1].width = g.width;
    svg[1].height = g.height;

    var styles = _.filter(skin_data, function (el) {
        return el[0] == 'style';
    });
    var ret = svg.concat(styles).concat(nodes).concat(lines);
    return onml.s(ret);
}

function addDummy(children, dummy_num) {
    var dummyId = '$d_' + dummy_num;
    var child = {
        id : dummyId,
        width:0,
        height:0,
        ports: [{
            id: dummyId+'.'+p,
            width: 0,
            height: 0,
            layoutOptions: {'org.eclipse.elk.port.side': dir}
        }],
        layoutOptions: {'org.eclipse.elk.portConstraints': 'FIXED_SIDE'}
    };
    children.push(child);
    return dummyId;
}

function buildKGraph(module, module_name, skin_data)
{
    var children = _.map(module.nodes,function(n)
    {
        return buildKGraphChild(skin_data, n);
    });
    var i =0;
    var dummies = 0;
    var edges = _.flatMap(module.wires,function(w) {

        // at least one driver and at least one rider
        if (w.drivers.length > 0 && w.riders.length > 0) {
            return _.flatMap(w.drivers,function(driver) {
                var sourceParentKey = driver.parentNode.key;
                var sourceKey = sourceParentKey + '.' + driver.key;
                return _.map(w.riders, function (r) {
                    var targetParentKey = r.parentNode.key;
                    var targetKey = targetParentKey + '.' + r.key;
                    var edge = {
                        id: 'e' + i,
                        source: sourceParentKey,
                        sourcePort: sourceKey,
                        target: targetParentKey,
                        targetPort: targetKey
                    };
                    if (driver.parentNode.type != '$dff') {
                        edge.layoutOptions = {'org.eclipse.elk.layered.priority.direction':10};
                    }
                    i += 1;
                    return edge;
                });
            });
        // at least two drivers and no riders
        } else if (w.riders.length == 0 && w.drivers.length > 1) {
            // create a dummy node and add it to children
            var dummyId = addDummy(children, dummies);
            dummies += 1;
            var dummyEdges = _.map(w.drivers, function(driver) {
                var sourceParentKey = driver.parentNode.key;
                var id = 'e' + i;
                i += 1;
                return {
                    id: id,
                    source: sourceParentKey,
                    sourcePort: sourceParentKey + '.' + driver.key,
                    target: dummyId,
                    targetPort: dummyId + '.p'
                };
            });
            return dummyEdges;
        // at least one rider and no drivers
        } else if (w.riders.length > 1 && w.drivers.length == 0) {
            // create a dummy node and add it to children
            var dummyId = addDummy(children, dummies);
            dummies += 1;
            var dummyEdges = _.map(w.riders, function(rider) {
                var sourceParentKey = rider.parentNode.key;
                var id = 'e' + i;
                i += 1;
                var edge = {
                    id: id,
                    source: dummyId,
                    sourcePort: dummyId + '.p',
                    target: sourceParentKey,
                    targetPort: sourceParentKey + '.' + rider.key
                };
                return edge;
            });
            return dummyEdges;
        }
        // for only one driver or only one rider, don't create any edges
        return [];
    });
    return {
        id:module_name,
        children:children,
        edges:edges,
    };
}

function getGenericHeight(template, node)
{
    var inPorts = getPortsWithPrefix(template, 'in');
    var outPorts = getPortsWithPrefix(template, 'out');
    if (node.inputPorts.length > node.outputPorts.length) {
        var gap = Number(inPorts[1][1]['s:y']) - Number(inPorts[0][1]['s:y']);
        return Number(template[1]['s:height']) + gap * (node.inputPorts.length - 2);
    }
    if (outPorts.length > 1) {
        var gap = Number(outPorts[1][1]['s:y']) - Number(outPorts[0][1]['s:y']);
        return Number(template[1]['s:height']) + gap * (node.outputPorts.length - 2);
    }
    return Number(template[1]['s:height']);
}

function getPortsWithPrefix(n, prefix)
{
    var ports = _.filter(n, function (e) {
        if (e instanceof Array && e[0] == 'g') {
            return e[1]['s:pid'].startsWith(prefix);
        }
    });
    return ports;
}

function getGenericPortsFrom(nports, templatePorts, nkey, type, dir)
{
    return _.map(nports, function (p, i)
    {

        if (i == 0) {
            var ret = {
                id : nkey + '.' + p.key,
                width : 1,
                height : 1,
                x : Number(templatePorts[0][1]['s:x']),
                y : Number(templatePorts[0][1]['s:y'])
            };

            if ((type == 'generic' || type == 'join') && dir == 'in') {
                ret.labels = [{
                    text: p.key,
                    x: Number(templatePorts[0][2][1].x),
                    y: Number(templatePorts[0][2][1].y),
                    width: (6*p.key.length),
                    height: 11
                }];
            }

            if ((type == 'generic' || type == 'split') && dir == 'out') {
                ret.labels = [{
                    text: p.key,
                    x: Number(templatePorts[0][2][1].x),
                    y: Number(templatePorts[0][2][1].y),
                    width: (6*p.key.length),
                    height: 11
                }];
            }

            return ret;
        } else {
            var gap = Number(templatePorts[1][1]['s:y']) - Number(templatePorts[0][1]['s:y']);
            var ret = {
                id : nkey + '.' + p.key,
                width : 1,
                height : 1,
                x : Number(templatePorts[0][1]['s:x']),
                y : (i) * gap + Number(templatePorts[0][1]['s:y'])
            };
            if (type == 'generic') {
                ret.labels = [{
                    text: p.key,
                    x: Number(templatePorts[0][2][1].x),
                    y: Number(templatePorts[0][2][1].y),
                    width: (6*p.key.length),
                    height: 11
                }];
            }
            return ret;
        }
    });
}

//given a module type, build kgraphchild
function buildKGraphChild(skin_data, n)
{
    //   labels: [ { text: "n2" } ],
    var template = findSkinType(skin_data, n.type);
    var type = template[1]['s:type'];
    if (type == 'join' ||
        type == 'split' ||
        type == 'generic')
    {
        var inPorts = getPortsWithPrefix(template, 'in');
        var outPorts = getPortsWithPrefix(template, 'out');
        var ports = getGenericPortsFrom(n.inputPorts,
            inPorts,
            n.key,
            type,
            'in').concat(
            getGenericPortsFrom(n.outputPorts,
                outPorts,
                n.key,
                type,
                'out'));
        var ret = {
            id: n.key,
            width: Number(template[1]['s:width']),
            height: Number(getGenericHeight(template, n)),
            ports: ports,
            layoutOptions: {'de.cau.cs.kieler.portConstraints': 'FIXED_POS'}
        };
        if ( type == 'generic') {
            ret.labels = [{
                text : n.type,
                x : Number(template[2][1].x),
                y : Number(template[2][1].y),
                height : 11,
                width : (6*n.type.length)
            }];
        }
        return ret;
    }
    var ports = _.map(getPortsWithPrefix(template, ''), function(p)
    {
        return {
            id : n.key + '.' + p[1]['s:pid'],
            width : 0,
            height : 0,
            x : Number(p[1]['s:x']),
            y : Number(p[1]['s:y'])
        };
    });
    var nodeWidth = Number(template[1]['s:width']);
    var ret = {
        id: n.key,
        width: nodeWidth,
        height: Number(template[1]['s:height']),
        ports: ports,
        layoutOptions: {'de.cau.cs.kieler.portConstraints': 'FIXED_POS'}
    };
    if (type == 'inputExt' ||
        type == 'outputExt') {
        ret.labels = [{
            text : n.key,
            x : Number(template[2][1].x)+nodeWidth/2-3*n.key.length,
            y : Number(template[2][1].y),
            height : 11,
            width : (6*n.key.length)
        }];
    }
    return ret;
}

function findSkinType(skin_data, type)
{
    var ret = null;
    onml.traverse(skin_data, {
        enter: function (node, parent) {
            if (node.name == 's:alias' && node.attr.val == type)
            {
                ret = parent;
            }
        }
    });
    if (ret == null) {
        onml.traverse(skin_data, {
            enter: function (node) {
                if (node.attr['s:type'] == 'generic')
                {
                    ret = node;
                }
            }
        });
    }
    return ret.full;
}

function toArray(assoc)
{
    return _.flatMap(assoc, function(val, key) {
        val.key = key;
        return val;
    });
}

// returns an array of ports that are going a specific direction
// the elements in this array are obects whose members are key and value
// where key is the port name and value is the connection array
function getCellPortList(cell, direction)
{
    var ports = _.filter(_.flatMap(cell.connections, function(val, key) {
        return {key:key, value:val};
    }), function(val) {
        return cell.port_directions[val.key] == direction;
    });
    return ports;
}

// returns a reformatted module
// a flat module has a list of nodes that include all input and output ports
function getReformattedModule(module)
{
    var ports= toArray(module.ports);
    var inputPorts = _.filter(ports, function(p) {
        return p.direction=='input';
    });
    var outputPorts = _.filter(ports, function(p){
        return p.direction=='output';
    });
    var cells = toArray(module.cells);
    inputPorts.forEach(function(p){p.type= '$_inputExt_';});
    outputPorts.forEach(function(p){p.type='$_outputExt_';});
    cells.forEach(function(c)
    {
        c.inputPorts = getCellPortList(c,'input');
        c.outputPorts = getCellPortList(c,'output');
    });
    inputPorts.forEach(function(p)
    {
        p.inputPorts = [];
        p.outputPorts = [{'key':'Y','value':p.bits}];
    });
    outputPorts.forEach(function(p)
    {
        p.inputPorts = [{'key':'A','value':p.bits}];
        p.outputPorts = [];
    });
    var flatModule = {
        nodes :
            inputPorts
                .concat(outputPorts)
                .concat(cells)
    };
    return flatModule;
}

// converts input ports with constant assignments to constant nodes
function addConstants(module)
{
    // find the maximum signal number
    var maxNum=-1;
    module.nodes.forEach(function(n)
    {
        n.outputPorts.forEach(function(p) {
            maxNum = _.max([maxNum, _.max(p.value)]);
        });
    });


    // add constants to nodes
    var signalsByConstantName = {};
    module.nodes.forEach(function(n)
    {
        n.inputPorts.forEach(function(p)
        {
            var name = '';
            var constants = [];
            for (var i in p.value) {
                if (p.value[i]<2)
                {
                    maxNum += 1;
                    name += p.value[i];
                    p.value[i] = maxNum;
                    constants.push(maxNum);
                }
                else if (constants.length > 0)
                {
                    var key = name.split('').reverse().join('');
                    if (signalsByConstantName.hasOwnProperty(key)) {
                        var val = signalsByConstantName[key];
                        for (var vi in val) {
                            var j = i - val.length + vi;
                            p.value[j] = val[vi];
                        }
                    } else {
                        var constant = {
                            'key': key,
                            'type': '$_constant_',
                            'inputPorts':[],
                            'outputPorts':[{'key':'Y','value':constants}]
                        };
                        module.nodes.push(constant);
                        signalsByConstantName[key] = constants;
                    }
                    name='';
                    constants = [];
                }
            }
            if (constants.length > 0)
            {
                var key = name.split('').reverse().join('');
                if (signalsByConstantName.hasOwnProperty(key)) {
                    var val = signalsByConstantName[key];
                    for (vi in val) {
                        var j = i - (val.length-1) + parseInt(vi);
                        p.value[j] = val[vi];
                    }
                } else {
                    var constant = {
                        'key': key,
                        'type': '$_constant_',
                        'inputPorts':[],
                        'outputPorts':[{'key':'Y','value':constants}]
                    };
                    module.nodes.push(constant);
                    signalsByConstantName[key] = constants;
                }
            }
        });
    });
}

// solves for minimal bus splits and joins and adds them to module
function addSplitsJoins(module)
{
    var allInputs = [];
    var allOutputs = [];
    module.nodes.forEach(function(n)
    {
        n.inputPorts.forEach(function(i)
        {
            allInputs.push(',' + i.value.join() + ',');
        });
        n.outputPorts.forEach(function(i)
        {
            allOutputs.push(',' + i.value.join() + ',');
        });
    });

    var allInputsCopy = allInputs.slice();
    var splits = {};
    var joins = {};
    allInputs.forEach(function(input) {
        gather(
            allOutputs,
            allInputsCopy,
            input,
            0,
            input.length,
            splits,
            joins);
    });

    for (var join in joins) {
        // turn string into array of signal names
        var signals = join.slice(1, -1).split(',');
        // convert the signals into actual numbers
        for (var i in signals) {
            signals[i] = Number(signals[i]);
        }

        var outPorts = [{'key': 'Y', 'value': signals}];
        var inPorts = [];
        joins[join].forEach(function(name) {
            var value = getBits(signals, name);
            inPorts.push({'key': name, 'value': value});
        });
        module.nodes.push({'key': '$join$' + join,
            'hide_name': 1,
            'type': '$_join_',
            'inputPorts': inPorts,
            'outputPorts': outPorts});
    }

    for (var split in splits) {
        signals = split.slice(1, -1).split(',');
        for (var i in signals) {
            signals[i] = Number(signals[i]);
        }
        var inPorts = [{'key': 'A', 'value': signals}];
        var outPorts = [];
        splits[split].forEach(function(name) {
            var value = getBits(signals, name);
            outPorts.push({'key': name, 'value': value});
        });
        module.nodes.push({'key': '$split$' + split,
            'hide_name': 1,
            'type': '$_split_',
            'inputPorts': inPorts,
            'outputPorts': outPorts});
    }
}

// returns a string that represents the values of the array of integers
// [1, 2, 3] -> ',1,2,3,'
function arrayToBitstring(bitArray) {
    var ret = '';
    bitArray.forEach(function (bit) {
        if (ret == '') {
            ret = bit;
        } else {
            ret += ',' + bit;
        }
    });
    return ',' + ret + ',';
}

// returns whether needle is a substring of arrhaystack
function arrayContains(needle, haystack)
{
    return (haystack.indexOf(needle) > -1);
}

// returns the index of the string that contains a substring
// given arrhaystack, an array of strings
function indexOfContains(needle, arrhaystack)
{
    for (var i in arrhaystack) {
        if (arrayContains(needle, arrhaystack[i])) {
            return i;
        }
    }
    return -1;
}

function getBits(signals, indicesString) {
    var index = indicesString.indexOf(':');
    if (index == -1) {
        return [signals[indicesString]];
    } else {
        var start = indicesString.slice(0, index);
        var end = indicesString.slice(index + 1);
        var slice = signals.slice(Number(start), Number(end) + 1);
        return slice;
    }
}

function addToDefaultDict(dict, key, value) {
    if (dict[key] == undefined) {
        dict[key] = [value];
    } else {
        dict[key].push(value);
    }
}

// string (for labels), that represents an index
// or range of indices.
function getIndicesString(bitstring, query, start) {
    var splitStart = _.max([bitstring.indexOf(query),start]);
    var startIndex = bitstring.substring(0,splitStart).split(',').length - 1;
    var endIndex = startIndex + query.split(',').length - 3;

    if (startIndex == endIndex) {
        return startIndex + '';
    } else {
        return startIndex + ':' + endIndex;
    }
}

// gather splits and joins
function gather(inputs,  // all inputs
    outputs, // all outputs
    toSolve, // an input array we are trying to solve
    start,   // index of toSolve to start from
    end,     // index of toSolve to end at
    splits,  // container collecting the splits
    joins)   // container collecting the joins
{
    // remove myself from outputs list
    var index = outputs.indexOf(toSolve);
    if (arrayContains(toSolve, outputs)) {
        outputs.splice(index, 1);
    }

    // This toSolve is complete
    if (start >= toSolve.length || end - start < 2) {
        return;
    }

    var query = toSolve.slice(start, end);

    // are there are perfect matches?
    if (arrayContains(query, inputs)) {
        if (query != toSolve) {
            addToDefaultDict(joins, toSolve, getIndicesString(toSolve, query, start));
        }
        gather(inputs, outputs, toSolve, end-1, toSolve.length, splits, joins);
        return;
    }
    var index = indexOfContains(query, inputs);
    // are there any partial matches?
    if (index != -1) {
        if (query != toSolve) {
            addToDefaultDict(joins, toSolve, getIndicesString(toSolve, query, start));
        }
        // found a split
        addToDefaultDict(splits, inputs[index], getIndicesString(inputs[index], query, 0));
        // we can match to this now
        inputs.push(query);
        gather(inputs, outputs, toSolve, end-1, toSolve.length, splits, joins);
        return;
    }
    // are there any output matches?
    if (indexOfContains(query, outputs) != -1) {
        if (query != toSolve) {
            //add to join
            addToDefaultDict(joins, toSolve, getIndicesString(toSolve, query, start));
        }
        // gather without outputs
        gather(inputs, [], query, 0, query.length, splits, joins);
        inputs.push(query);
        return;
    }
    gather(inputs, outputs, toSolve, start, start+ query.slice(0,-1).lastIndexOf(',')+1, splits, joins);
}

// search through all the ports to find all of the wires
function createWires(module)
{
    var ridersByNet = {};
    var driversByNet = {};
    module.nodes.forEach(function(n)
    {
        // find all ports connected to the same net
        n.inputPorts.forEach(function(port) {
            port.parentNode = n;
            addToDefaultDict(ridersByNet, arrayToBitstring(port.value), port);
        });
        n.outputPorts.forEach(function(port) {
            port.parentNode = n;
            addToDefaultDict(driversByNet, arrayToBitstring(port.value), port);
        });
    });
    // list of unique nets
    var nets = Array.from(new Set(_.keys(ridersByNet).concat(_.keys(driversByNet))));
    var wires = _.map(nets, function(net) {
        var drivers = driversByNet[net] || [];
        var riders = ridersByNet[net] || [];
        var wire = {'drivers':drivers, 'riders':riders};
        drivers.concat(riders).forEach(function (port) {
            port.wire = wire;
        });
        return wire;
    });
    module.wires = wires;
}

exports.render = render;<|MERGE_RESOLUTION|>--- conflicted
+++ resolved
@@ -3,11 +3,7 @@
 var onml = require('onml'),
     _ = require('lodash'),
     ELK = require('elkjs'),
-<<<<<<< HEAD
-    fs = require('fs-extra'),
-=======
 //    fs = require('fs-extra'),
->>>>>>> 0c2b07ef
     clone = require('clone');
 
 var elk = new ELK();
@@ -30,16 +26,6 @@
     }
 
     var module = getReformattedModule(yosys_netlist.modules[module_name]);
-<<<<<<< HEAD
-    addConstants(module);
-    addSplitsJoins(module);
-    createWires(module);
-    var kgraph = buildKGraph(module, module_name, skin);
-    var layoutProps = getProperties(skin);
-    fs.writeJsonSync('kgraphin.json', kgraph);
-    kgraph = fs.readJsonSync('kgraphin.json');
-    elk.layout(kgraph, {layoutOptions: layoutProps})
-=======
     if (layoutProps.constants !== false) {
         // this can be skipped if there are no 0's or 1's
         addConstants(module);
@@ -54,9 +40,8 @@
     //kgraph = fs.readJsonSync('kgraph_in.json');
 
     elk.layout(kgraph, {layoutOptions: layoutProps.layoutEngine})
->>>>>>> 0c2b07ef
         .then(function(g) {
-            fs.writeJsonSync('kgraphout.json', g);
+            //fs.writeJsonSync('kgraph_out.json', g);
             done(null, klayed_out(g, module, skin));
         })
         .catch(function(error) {
