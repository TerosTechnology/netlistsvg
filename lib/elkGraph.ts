--- conflicted
+++ resolved
@@ -30,11 +30,7 @@
     export interface Graph {
         id: string;
         children: Cell[];
-<<<<<<< HEAD
-        edges: (Edge|ExtendedEdge)[];
-=======
         edges: Edge[];
->>>>>>> 40a009bc
         width?: number;
         height?: number;
     }
@@ -69,17 +65,6 @@
         sections?: Section[];
     }
 
-<<<<<<< HEAD
-    export interface ExtendedEdge {
-        id: string;
-        labels?: Label[];
-        sources: [ string ];
-        targets: [ string ];
-        layoutOptions?: LayoutOptions;
-    }
-
-=======
->>>>>>> 40a009bc
     export interface LayoutOptions {
         [option: string]: any;
     }
@@ -105,22 +90,13 @@
         // at least one driver and at least one rider and no laterals
         if (w.drivers.length > 0 && w.riders.length > 0 && w.laterals.length === 0) {
             const ret: ElkModel.Edge[] = [];
-<<<<<<< HEAD
-            route(w.drivers, w.riders, ret, numWires);
-=======
-            route(w.drivers, w.riders, ret, module.moduleName);
->>>>>>> 40a009bc
+            route(w.drivers, w.riders, ret, module.moduleName, numWires);
             return ret;
             // at least one driver or rider and at least one lateral
         } else if (w.drivers.concat(w.riders).length > 0 && w.laterals.length > 0) {
             const ret: ElkModel.Edge[] = [];
-<<<<<<< HEAD
-            route(w.drivers, w.laterals, ret, numWires);
-            route(w.laterals, w.riders, ret, numWires);
-=======
-            route(w.drivers, w.laterals, ret, module.moduleName);
-            route(w.laterals, w.riders, ret, module.moduleName);
->>>>>>> 40a009bc
+            route(w.drivers, w.laterals, ret, module.moduleName, numWires);
+            route(w.laterals, w.riders, ret, module.moduleName, numWires);
             return ret;
             // at least two drivers and no riders
         } else if (w.riders.length === 0 && w.drivers.length > 1) {
@@ -209,11 +185,10 @@
     return dummyId;
 }
 
-<<<<<<< HEAD
-function route(sourcePorts, targetPorts, edges: ElkModel.Edge[], numWires) {
+function route(sourcePorts, targetPorts, edges: ElkModel.Edge[], moduleName: string, numWires) {
     const newEdges: ElkModel.Edge[] = (_.flatMap(sourcePorts, (sourcePort) => {
         const sourceParentKey: string = sourcePort.parentNode.key;
-        const sourceKey: string = sourceParentKey + '.' + sourcePort.key;
+        const sourceKey: string = moduleName + '.' + sourceParentKey + '.' + sourcePort.key;
         let edgeLabel: ElkModel.Label[];
         if (numWires > 1) {
             edgeLabel = [{
@@ -228,28 +203,17 @@
                 },
             }];
         }
-=======
-function route(sourcePorts, targetPorts, edges: ElkModel.Edge[], moduleName: string) {
-    const newEdges: ElkModel.Edge[] = (_.flatMap(sourcePorts, (sourcePort) => {
-        const sourceParentKey: string = sourcePort.parentNode.key;
-        const sourceKey: string = moduleName + '.' + sourceParentKey + '.' + sourcePort.key;
->>>>>>> 40a009bc
         return targetPorts.map((targetPort) => {
             const targetParentKey: string = targetPort.parentNode.key;
             const targetKey: string = moduleName + '.' + targetParentKey + '.' + targetPort.key;
             const id: string = moduleName + '.e' + ElkModel.edgeIndex;
             const edge: ElkModel.Edge = {
                 id,
-<<<<<<< HEAD
                 labels: edgeLabel,
-                sources: [sourceKey],
-                targets: [targetKey],
-=======
                 source: moduleName + '.' + sourceParentKey,
                 sourcePort: sourceKey,
                 target: moduleName + '.' + targetParentKey,
                 targetPort: targetKey,
->>>>>>> 40a009bc
             };
             ElkModel.wireNameLookup[id] = targetPort.wire.netName;
             if (sourcePort.parentNode.type !== '$dff') {
