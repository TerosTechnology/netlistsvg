--- conflicted
+++ resolved
@@ -55,9 +55,9 @@
     <s:alias val="$mux-bus"/>
     <s:alias val="$_MUX_-bus"/>
 
-    <path d="M0,0 L20,10 L20,30 L0,40 Z" class="$cell_id"/>
-    <path d="M4,2 L4,0 L22,9 L22,31 L4,40 L4,38" class="$cell_id"/>
-    <path d="M8,2 L8,0 L24,8 L24,32 L8,40 L8,38" class="$cell_id"/>
+    <path d="M8,2 L8,0 L24,8 L24,32 L8,40 L8,38" fill="#ffffff" class="$cell_id"/>
+    <path d="M4,2 L4,0 L22,9 L22,31 L4,40 L4,38" fill="#ffffff" class="$cell_id"/>
+    <path d="M0,0 L20,10 L20,30 L0,40 Z" fill="#ffffff" class="$cell_id"/>
 
     <text x="5" y="32" class="nodelabel $cell_id" s:attribute="">1</text>
     <text x="5" y="13" class="nodelabel $cell_id" s:attribute="">0</text>
@@ -75,7 +75,7 @@
     <s:alias val="$tribuf-bus"/>
     <s:alias val="$_TRIBUF_-bus"/>
 
-    <path d="M0,0 L25,15 L0,30 Z" class="$cell_id"/>
+    <path d="M0,0 L25,15 L0,30 Z" fill="#ffffff" class="$cell_id"/>
 
     <g s:x="0" s:y="15" s:pid="A"/>
     <g s:x="11" s:y="6" s:pid="EN"/>
@@ -154,11 +154,7 @@
 
     <path d="M3,0 A30 25 0 0 1 3,25 A30 25 0 0 0 33,12.5 A30 25 0 0 0 3,0" fill="#ffffff" class="$cell_id"/>
     <path d="M0,0 A30 25 0 0 1 0,25" class="$cell_id"/>
-<<<<<<< HEAD
-    <circle cx="36" cy="12.5" r="3" class="$cell_id"/>
-=======
-    <circle cx="35" cy="12.5" r="3" fill="#ffffff" class="$cell_id"/>
->>>>>>> 40a009bc
+    <circle cx="36" cy="12.5" r="3" fill="#ffffff" class="$cell_id"/>
 
     <g s:x="2" s:y="5" s:pid="A"/>
     <g s:x="2" s:y="20" s:pid="B"/>
@@ -171,13 +167,8 @@
     <s:alias val="$not"/>
     <s:alias val="$logic_not"/>
 
-<<<<<<< HEAD
-    <path d="M0,0 L0,20 L20,10 Z" class="$cell_id"/>
-    <circle cx="24" cy="10" r="3" class="$cell_id"/>
-=======
-    <path d="M0,0 L0,20 L20,10 Z"  fill="#ffffff" class="$cell_id"/>
-    <circle cx="23" cy="10" r="3" fill="#ffffff" class="$cell_id"/>
->>>>>>> 40a009bc
+    <path d="M0,0 L0,20 L20,10 Z" fill="#ffffff" class="$cell_id"/>
+    <circle cx="24" cy="10" r="3" fill="#ffffff" class="$cell_id"/>
 
     <g s:x="-1" s:y="10" s:pid="A"/>
     <g s:x="27" s:y="10" s:pid="Y"/>
@@ -222,16 +213,12 @@
     <s:alias val="$_DFF_"/>
     <s:alias val="$_DFF_P_"/>
 
-<<<<<<< HEAD
     <s:alias val="dff-bus"/>
     <s:alias val="$dff-bus"/>
     <s:alias val="$_DFF_-bus"/>
     <s:alias val="$_DFF_P_-bus"/>
 
-    <rect width="30" height="40" x="0" y="0" class="$cell_id"/>
-=======
-    <rect width="30" height="40" x="0" y="0"  fill="#ffffff" class="$cell_id"/>
->>>>>>> 40a009bc
+    <rect width="30" height="40" x="0" y="0" fill="#ffffff" class="$cell_id"/>
     <path d="M0,35 L5,30 L0,25" class="$cell_id"/>
 
     <g s:x="31" s:y="10" s:pid="Q"/>
@@ -243,14 +230,10 @@
   <g s:type="dffn" transform="translate(450,150)" s:width="30" s:height="40">
     <s:alias val="$_DFF_N_"/>
 
-<<<<<<< HEAD
     <s:alias val="dffn-bus"/>
     <s:alias val="$_DFF_N_-bus"/>
 
-    <rect width="30" height="40" x="0" y="0" class="$cell_id"/>
-=======
-    <rect width="30" height="40" x="0" y="0"  fill="#ffffff" class="$cell_id"/>
->>>>>>> 40a009bc
+    <rect width="30" height="40" x="0" y="0" fill="#ffffff" class="$cell_id"/>
     <path d="M0,35 L5,30 L0,25" class="$cell_id"/>
     <circle cx="-3" cy="30" r="3" fill="#ffffff" class="$cell_id"/>
 
@@ -263,15 +246,9 @@
   <g s:type="lt" transform="translate(50,200)" s:width="25" s:height="25">
     <s:alias val="$lt"/>
 
-<<<<<<< HEAD
-    <circle r="12.5" cx="12.5" cy="12.5" class="$cell_id"/>
+    <circle r="12.5" cx="12.5" cy="12.5" fill="#ffffff" class="$cell_id"/>
     <line x1="6" x2="17" y1="12"  y2="7" class="$cell_id"/>
     <line x1="6" x2="17" y1="12" y2="17" class="$cell_id"/>
-=======
-    <circle r="12.5" cx="12.5" cy="12.5"  fill="#ffffff" class="$cell_id"/>
-    <line x1="7.5" x2="17.5" y1="12.5" y2="7.5" class="$cell_id"/>
-    <line x1="7.5" x2="17.5" y1="12.5" y2="17.5" class="$cell_id"/>
->>>>>>> 40a009bc
 
     <g s:x="2" s:y="5" s:pid="A"/>
     <g s:x="2" s:y="20" s:pid="B"/>
@@ -281,17 +258,10 @@
   <g s:type="le" transform="translate(150,200)" s:width="25" s:height="25">
     <s:alias val="$le"/>
 
-<<<<<<< HEAD
-    <circle r="12.5" cx="12.5" cy="12.5" class="$cell_id"/>
+    <circle r="12.5" cx="12.5" cy="12.5" fill="#ffffff" class="$cell_id"/>
     <line x1="6" x2="17" y1="11"  y2="6" class="$cell_id"/>
     <line x1="6" x2="17" y1="11" y2="16" class="$cell_id"/>
     <line x1="6" x2="17" y1="14" y2="19" class="$cell_id"/>
-=======
-    <circle r="12.5" cx="12.5" cy="12.5"  fill="#ffffff" class="$cell_id"/>
-    <line x1="7.5" x2="17.5" y1="12.5" y2="7.5" class="$cell_id"/>
-    <line x1="7.5" x2="17.5" y1="12.5" y2="17.5" class="$cell_id"/>
-    <line x1="7.5" x2="17.5" y1="15" y2="20" class="$cell_id"/>
->>>>>>> 40a009bc
 
     <g s:x="2" s:y="5" s:pid="A"/>
     <g s:x="2" s:y="20" s:pid="B"/>
@@ -301,17 +271,10 @@
   <g s:type="ge" transform="translate(250,200)" s:width="25" s:height="25">
     <s:alias val="$ge"/>
 
-<<<<<<< HEAD
-    <circle r="12" cx="12" cy="12" class="$cell_id"/>
+    <circle r="12" cx="12" cy="12" fill="#ffffff" class="$cell_id"/>
     <line x1="8" x2="19"  y1="6" y2="11" class="$cell_id"/>
     <line x1="8" x2="19" y1="16" y2="11" class="$cell_id"/>
     <line x1="8" x2="19" y1="19" y2="14" class="$cell_id"/>
-=======
-    <circle r="12.5" cx="12.5" cy="12.5"  fill="#ffffff" class="$cell_id"/>
-    <line x1="7.5" x2="17.5" y1="7.5" y2="12.5" class="$cell_id"/>
-    <line x1="7.5" x2="17.5" y1="17.5" y2="12.5" class="$cell_id"/>
-    <line x1="7.5" x2="17.5" y1="20" y2="15" class="$cell_id"/>
->>>>>>> 40a009bc
 
     <g s:x="2" s:y="5" s:pid="A"/>
     <g s:x="2" s:y="20" s:pid="B"/>
@@ -321,15 +284,9 @@
   <g s:type="gt" transform="translate(350,200)" s:width="25" s:height="25">
     <s:alias val="$gt"/>
 
-<<<<<<< HEAD
-    <circle r="12" cx="12" cy="12" class="$cell_id"/>
+    <circle r="12" cx="12" cy="12" fill="#ffffff" class="$cell_id"/>
     <line x1="8" x2="19"  y1="7" y2="12" class="$cell_id"/>
     <line x1="8" x2="19" y1="17" y2="12" class="$cell_id"/>
-=======
-    <circle r="12.5" cx="12.5" cy="12.5" fill="#ffffff" class="$cell_id"/>
-    <line x1="7.5" x2="17.5" y1="7.5" y2="12.5" class="$cell_id"/>
-    <line x1="7.5" x2="17.5" y1="17.5" y2="12.5" class="$cell_id"/>
->>>>>>> 40a009bc
 
     <g s:x="2" s:y="5" s:pid="A"/>
     <g s:x="2" s:y="20" s:pid="B"/>
@@ -339,13 +296,8 @@
   <g s:type="inputExt" transform="translate(50,250)" s:width="30" s:height="20">
     <text x="15" y="-4" class="nodelabel $cell_id" s:attribute="ref">input</text>
     <s:alias val="$_inputExt_"/>
-<<<<<<< HEAD
-    <path d="M0,0 L0,20 L15,20 L30,10 L15,0 Z" class="$cell_id"/>
+    <path d="M0,0 L0,20 L15,20 L30,10 L15,0 Z" fill="#ffffff" class="$cell_id"/>
     <g s:x="30" s:y="10" s:pid="Y"/>
-=======
-    <path d="M0,0 L0,20 L15,20 L30,10 L15,0 Z" fill="#ffffff" class="$cell_id"/>
-    <g s:x="28" s:y="10" s:pid="Y"/>
->>>>>>> 40a009bc
   </g>
 
   <g s:type="constant" transform="translate(150,250)" s:width="30" s:height="20">
@@ -390,12 +342,8 @@
     </g>
   </g>
 
-<<<<<<< HEAD
   <g s:type="generic" transform="translate(550,250)" s:width="30" s:height="40">
 
-=======
-  <g s:type="generic" transform="translate(50,300)" s:width="30" s:height="40">
->>>>>>> 40a009bc
     <text x="15" y="-4" class="nodelabel $cell_id" s:attribute="ref">generic</text>
     <rect width="30" height="40" s:generic="body" fill="#ffffff" rx="0" class="$cell_id"/>
 
