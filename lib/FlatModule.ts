import Yosys from './YosysModel';
import Config from './ConfigModel';
import Skin from './Skin';
import Cell from './Cell';
import _ = require('lodash');

export interface FlatPort {
    key: string;
    value?: number[] | Yosys.Signals;
    parentNode?: Cell;
    wire?: Wire;
}

export interface Wire {
    netName: string;
    drivers: FlatPort[];
    riders: FlatPort[];
    laterals: FlatPort[];
}

export class FlatModule {
    public static netlist: Yosys.Netlist;
    public static skin: any;
    public static layoutProps: {[x: string]: any};
    public static modNames: string[];
    public static config: Config;

    public static fromNetlist(netlist: Yosys.Netlist, config: Config): FlatModule {
        this.layoutProps = Skin.getProperties();
        this.modNames = Object.keys(netlist.modules);
        this.netlist = netlist;
        this.config = config;
        let topName = null;
        if (this.config.top.enable) {
            topName = this.config.top.module;
            if (!_.includes(this.modNames, topName)) {
                throw new Error('Top module in config file not defined in input json file.');
            }
        } else {
            _.forEach(netlist.modules, (mod: Yosys.Module, name: string) => {
                if (mod.attributes && Number(mod.attributes.top) === 1) {
                    topName = name;
                }
            });
            // Otherwise default the first one in the file...
            if (topName == null) {
                topName = this.modNames[0];
            }
        }
        const top = netlist.modules[topName];
        return new FlatModule(top, topName, 0);
    }

    public parent: string;
    public moduleName: string;
    public nodes: Cell[];
    public wires: Wire[];

<<<<<<< HEAD
    constructor(netlist: Yosys.Netlist) {
        this.moduleName = null;
        _.forEach(netlist.modules, (mod: Yosys.Module, name: string) => {
            if (mod.attributes && Number(mod.attributes.top) === 1) {
                this.moduleName = name;
=======
    constructor(mod: Yosys.Module, name: string, depth: number, parent: string = null) {
        this.parent = parent;
        this.moduleName = name;
        const ports = _.map(mod.ports, (port, portName) => Cell.fromPort(port, portName, this.moduleName));
        const cells = _.map(mod.cells, (c, key) => {
            switch (FlatModule.config.hierarchy.enable) {
                case 'level': {
                    if (FlatModule.config.hierarchy.expandLevel > depth) {
                        if (_.includes(FlatModule.modNames, c.type)) {
                            return Cell.createSubModule(c, key, this.moduleName, FlatModule.netlist.modules[c.type],
                                                        depth);
                        } else {
                            return Cell.fromYosysCell(c, key, this.moduleName);
                        }
                    } else {
                        return Cell.fromYosysCell(c, key, this.moduleName);
                    }
                }
                case 'all': {
                    if (_.includes(FlatModule.modNames, c.type)) {
                        return Cell.createSubModule(c, key, this.moduleName, FlatModule.netlist.modules[c.type],
                                                    depth);
                    } else {
                        return Cell.fromYosysCell(c, key, this.moduleName);
                    }
                }
                case 'modules': {
                    if (_.includes(FlatModule.config.hierarchy.expandModules.types, c.type) ||
                        _.includes(FlatModule.config.hierarchy.expandModules.ids, key)) {
                        if (!_.includes(FlatModule.modNames, c.type)) {
                            throw new Error('Submodule in config file not defined in input json file.');
                        }
                        return Cell.createSubModule(c, key, this.moduleName, FlatModule.netlist.modules[c.type],
                                                    depth);
                    } else {
                        return Cell.fromYosysCell(c, key, this.moduleName);
                    }
                }
                default: {
                    return Cell.fromYosysCell(c, key, this.moduleName);
                }
>>>>>>> 40a009bc
            }
        });
        this.nodes = cells.concat(ports);
        // this can be skipped if there are no 0's or 1's
        if (FlatModule.layoutProps.constants !== false) {
            this.addConstants();
        }
        // this can be skipped if there are no splits or joins
        if (FlatModule.layoutProps.splitsAndJoins !== false) {
            this.addSplitsJoins();
        }
        this.createWires();
    }

    // converts input ports with constant assignments to constant nodes
    public addConstants(): void {
        // find the maximum signal number
        let maxNum: number = this.nodes.reduce(((acc, v) => v.maxOutVal(acc)), -1);

        // add constants to nodes
        const signalsByConstantName: SigsByConstName = {};
        const cells: Cell[] = [];
        this.nodes.forEach((n) => {
            maxNum = n.findConstants(signalsByConstantName, maxNum, cells);
        });
        this.nodes = this.nodes.concat(cells);
    }

    // solves for minimal bus splits and joins and adds them to module
    public addSplitsJoins(): void {
        const allInputs = _.flatMap(this.nodes, (n) => n.inputPortVals());
        const allOutputs = _.flatMap(this.nodes, (n) => n.outputPortVals());

        const allInputsCopy = allInputs.slice();
        const splits: SplitJoin = {};
        const joins: SplitJoin = {};
        allInputs.forEach((input) => {
            gather(
                allOutputs,
                allInputsCopy,
                input,
                0,
                input.length,
                splits,
                joins);
        });

        this.nodes = this.nodes.concat(_.map(joins, (joinOutput, joinInputs) => {
            return Cell.fromJoinInfo(joinInputs, joinOutput, this.moduleName);
        })).concat(_.map(splits, (splitOutputs, splitInput) => {
            return Cell.fromSplitInfo(splitInput, splitOutputs, this.moduleName);
        }));
    }

    // search through all the ports to find all of the wires
    public createWires() {
        const ridersByNet: NameToPorts = {};
        const driversByNet: NameToPorts = {};
        const lateralsByNet: NameToPorts = {};
        this.nodes.forEach((n) => {
            n.collectPortsByDirection(
                ridersByNet,
                driversByNet,
                lateralsByNet,
                FlatModule.layoutProps.genericsLaterals as boolean);
        });
        // list of unique nets
        const nets = removeDups(_.keys(ridersByNet).concat(_.keys(driversByNet)).concat(_.keys(lateralsByNet)));
        const wires: Wire[] = nets.map((net) => {
            const drivers: FlatPort[] = driversByNet[net] || [];
            const riders: FlatPort[] = ridersByNet[net] || [];
            const laterals: FlatPort[] = lateralsByNet[net] || [];
            const wire: Wire = { netName: net, drivers, riders, laterals};
            drivers.concat(riders).concat(laterals).forEach((port) => {
                port.wire = wire;
            });
            return wire;
        });
        this.wires = wires;
    }
}

export interface SigsByConstName {
    [constantName: string]: number[];
}

// returns a string that represents the values of the array of integers
// [1, 2, 3] -> ',1,2,3,'
export function arrayToBitstring(bitArray: number[]): string {
    let ret: string = '';
    bitArray.forEach((bit: number) => {
        const sbit = String(bit);
        if (ret === '') {
            ret = sbit;
        } else {
            ret += ',' + sbit;
        }
    });
    return ',' + ret + ',';
}

// returns whether needle is a substring of haystack
function arrayContains(needle: string, haystack: string | string[]): boolean {
    return (haystack.indexOf(needle) > -1);
}

// returns the index of the string that contains a substring
// given arrhaystack, an array of strings
function indexOfContains(needle: string, arrhaystack: string[]): number {
    return _.findIndex(arrhaystack, (haystack: string) => {
        return arrayContains(needle, haystack);
    });
}

interface SplitJoin {
    [portName: string]: string[];
}

export function addToDefaultDict(dict: any, key: string, value: any): void {
    if (dict[key] === undefined) {
        dict[key] = [value];
    } else {
        dict[key].push(value);
    }
}

// string (for labels), that represents an index
// or range of indices.
function getIndicesString(bitstring: string,
                          query: string,
                          start: number): string {
    const splitStart: number = _.max([bitstring.indexOf(query), start]);
    const startIndex: number = bitstring.substring(0, splitStart).split(',').length - 1;
    const endIndex: number = startIndex + query.split(',').length - 3;

    if (startIndex === endIndex) {
        return String(startIndex);
    } else {
        return String(startIndex) + ':' + String(endIndex);
    }
}

// gather splits and joins
function gather(inputs: string[],  // all inputs
                outputs: string[], // all outputs
                toSolve: string, // an input array we are trying to solve
                start: number,   // index of toSolve to start from
                end: number,     // index of toSolve to end at
                splits: SplitJoin,  // container collecting the splits
                joins: SplitJoin): void {  // container collecting the joins
    // remove myself from outputs list if present
    const outputIndex: number = outputs.indexOf(toSolve);
    if (outputIndex !== -1) {
        outputs.splice(outputIndex, 1);
    }

    // This toSolve is compconste
    if (start >= toSolve.length || end - start < 2) {
        return;
    }

    const query: string = toSolve.slice(start, end);

    // are there are perfect matches?
    if (arrayContains(query, inputs)) {
        if (query !== toSolve) {
            addToDefaultDict(joins, toSolve, getIndicesString(toSolve, query, start));
        }
        gather(inputs, outputs, toSolve, end - 1, toSolve.length, splits, joins);
        return;
    }
    const index: number = indexOfContains(query, inputs);
    // are there any partial matches?
    if (index !== -1) {
        if (query !== toSolve) {
            addToDefaultDict(joins, toSolve, getIndicesString(toSolve, query, start));
        }
        // found a split
        addToDefaultDict(splits, inputs[index], getIndicesString(inputs[index], query, 0));
        // we can match to this now
        inputs.push(query);
        gather(inputs, outputs, toSolve, end - 1, toSolve.length, splits, joins);
        return;
    }
    // are there any output matches?
    if (indexOfContains(query, outputs) !== -1) {
        if (query !== toSolve) {
            // add to join
            addToDefaultDict(joins, toSolve, getIndicesString(toSolve, query, start));
        }
        // gather without outputs
        gather(inputs, [], query, 0, query.length, splits, joins);
        inputs.push(query);
        return;
    }
    gather(inputs, outputs, toSolve, start, start + query.slice(0, -1).lastIndexOf(',') + 1, splits, joins);
}

export interface NameToPorts {
    [netName: string]: FlatPort[];
}

interface StringToBool {
    [s: string]: boolean;
}

export function removeDups(inStrs: string[]): string[] {
    const map: StringToBool = {};
    inStrs.forEach((str) => {
        map[str] = true;
    });
    return _.keys(map);
}<|MERGE_RESOLUTION|>--- conflicted
+++ resolved
@@ -56,13 +56,6 @@
     public nodes: Cell[];
     public wires: Wire[];
 
-<<<<<<< HEAD
-    constructor(netlist: Yosys.Netlist) {
-        this.moduleName = null;
-        _.forEach(netlist.modules, (mod: Yosys.Module, name: string) => {
-            if (mod.attributes && Number(mod.attributes.top) === 1) {
-                this.moduleName = name;
-=======
     constructor(mod: Yosys.Module, name: string, depth: number, parent: string = null) {
         this.parent = parent;
         this.moduleName = name;
@@ -104,7 +97,6 @@
                 default: {
                     return Cell.fromYosysCell(c, key, this.moduleName);
                 }
->>>>>>> 40a009bc
             }
         });
         this.nodes = cells.concat(ports);
